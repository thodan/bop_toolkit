# Author: Tomas Hodan (hodantom@cmp.felk.cvut.cz)
# Center for Machine Perception, Czech Technical University in Prague

"""
Visualizes object models in the ground-truth poses.
The script visualize datasets in the classical BOP19 format as well as the HOT3D dataset in H3 BOP24 format.
"""

import os
import numpy as np

from bop_toolkit_lib import config
from bop_toolkit_lib import dataset_params
from bop_toolkit_lib import inout
from bop_toolkit_lib import misc
from bop_toolkit_lib import renderer
from bop_toolkit_lib import visualization

# Get the base name of the file without the .py extension
file_name = os.path.splitext(os.path.basename(__file__))[0]
logger = misc.get_logger(file_name)

htt_available = False
try:
    from bop_toolkit_lib import pose_error_htt
    htt_available = True
except ImportError as e:
    logger.warning("""Missing hand_tracking_toolkit dependency,
                   mandatory if you are running evaluation on HOT3d.
                   Refer to the README.md for installation instructions.
                   """)


# PARAMETERS.
################################################################################
dataset = "lmo"
dataset = "icbin"
p = {
    # See dataset_params.py for options.
<<<<<<< HEAD
    "dataset": dataset,
=======
    "dataset": "xyzibd",
>>>>>>> 2fc7d178
    # Dataset split. Options: 'train', 'val', 'test'.
    "dataset_split": "test",
    # Dataset split type. None = default. See dataset_params.py for options.
    "dataset_split_type": None,
    # File with a list of estimation targets used to determine the set of images
    # for which the GT poses will be visualized. The file is assumed to be stored
    # in the dataset folder. None = all images.
    # 'targets_filename': 'test_targets_bop19.json',
    "targets_filename": None,
    # Select ID's of scenes, images and GT poses to be processed.
    # Empty list [] means that all ID's will be used.
    "scene_ids": [],
    "im_ids": [],
    "gt_ids": [],
    #########
    # Which sensor to visualize, . By default it uses the evaluation modality set
    # in dataset_params.py. Set to None for rendering PBR images or BOP core datasets.
    # Set to sensor for new BOP core sets, e.g. "photoneo".
    #########
    # Modality used to visualize ground truth, default to eval modality. Should not be "depth".
    "modality": None,
    # Sensor used to visualize ground truth, default to eval sensor.
    "sensor": None,

    # ---------------------------------------------------------------------------------
    # Next parameters apply only to dataset with aligned color and depth images.
    # ---------------------
    # Indicates whether to render RGB images.
    "vis_rgb": True,
    # Indicates whether to resolve visibility in the rendered RGB images (using
    # depth renderings). If True, only the part of object surface, which is not
    # occluded by any other modeled object, is visible. If False, RGB renderings
    # of individual objects are blended together.
    "vis_rgb_resolve_visib": True,
    # Indicates whether to save images of depth differences.
    "vis_depth_diff": True,
    # ---------------------------------------------------------------------------------

    # Whether to use the original model color.
    "vis_orig_color": True,
    # Type of the renderer (used for the VSD pose error function).
    "renderer_type": "vispy",  # Options: 'vispy', 'cpp', 'python'. 'htt' is mandatory for "hot3d" dataset.
    # Folder containing the BOP datasets.
    "datasets_path": config.datasets_path,
    # Folder for output visualisations.
    "vis_path": os.path.join(config.output_path, "vis_gt_poses"),
    # Path templates for output images.
    "vis_rgb_tpath": os.path.join(
        "{vis_path}", "{dataset}", "{split}", "{scene_id:06d}", "{im_id:06d}.jpg"
    ),
    "vis_depth_diff_tpath": os.path.join(
        "{vis_path}",
        "{dataset}",
        "{split}",
        "{scene_id:06d}",
        "{im_id:06d}_depth_diff.jpg",
    ),
}
################################################################################

#######################
# hot3d specific checks
if p["dataset"] == "hot3d" and not htt_available:
    raise ImportError("Missing hand_tracking_toolkit dependency, mandatory for HOT3D dataset.")

if p["dataset"] == "hot3d" and p["renderer_type"] != "htt":
    raise ValueError("'htt' renderer_type is mandatory for HOT3D dataset.")

# hot3d does not contain depth modality, some visualizations are not available
if p["dataset"] in ["hot3d"]:
    p["vis_rgb"] = True
    p["vis_rgb_resolve_visib"] = False
    p["vis_depth_diff"] = False
#######################

# Load dataset parameters.
dp_split = dataset_params.get_split_params(
    p["datasets_path"], p["dataset"], p["dataset_split"], p["dataset_split_type"]
)
if p["modality"] is None:
    p["modality"] = dp_split["eval_modality"]
assert p["modality"] != "depth", "Modality should be a color modality (not 'depth')"
if p["sensor"] is None:
    p["sensor"] = dp_split["eval_sensor"]

model_type = "eval"  # None = default.
dp_model = dataset_params.get_model_params(p["datasets_path"], p["dataset"], model_type)

# Load colors.
colors_path = os.path.join(os.path.dirname(visualization.__file__), "colors.json")
colors = inout.load_json(colors_path)

# Subset of images for which the ground-truth poses will be rendered.
if p["targets_filename"] is not None:
    targets = inout.load_json(
        os.path.join(dp_split["base_path"], p["targets_filename"])
    )
    scene_im_ids = {}
    for target in targets:
        scene_im_ids.setdefault(target["scene_id"], set()).add(target["im_id"])
else:
    scene_im_ids = None

# List of considered scenes.
scene_ids_curr = dp_split["scene_ids"]
if p["scene_ids"]:
    scene_ids_curr = set(scene_ids_curr).intersection(p["scene_ids"])

# Rendering mode.
renderer_modalities = []
if p["vis_rgb"]:
    renderer_modalities.append("rgb")
if p["vis_depth_diff"] or (p["vis_rgb"] and p["vis_rgb_resolve_visib"]):
    renderer_modalities.append("depth")
renderer_mode = "+".join(renderer_modalities)


<<<<<<< HEAD
# Load object models.
models = {}
for obj_id in dp_model["obj_ids"]:
    misc.log("Loading 3D model of object {}...".format(obj_id))
    model_path = dp_model["model_tpath"].format(obj_id=obj_id)
    model_color = None
    if not p["vis_orig_color"]:
        model_color = tuple(colors[(obj_id - 1) % len(colors)])
    ren.add_object(obj_id, model_path, surf_color=model_color)

scene_ids = dataset_params.get_present_scene_ids(dp_split)
for scene_id in scene_ids:

    save_path = p["vis_rgb_tpath"].format(
        vis_path=p["vis_path"],
        dataset=p["dataset"],
        split=p["dataset_split"],
        scene_id=scene_id,
        im_id=0,
    )
    if os.path.exists(os.path.dirname(save_path)):
        misc.log("Skipping a completed scene {}.".format(scene_id))
        continue

    # Load scene info and ground-truth poses.
    scene_camera = inout.load_scene_camera(
        dp_split["scene_camera_tpath"].format(scene_id=scene_id)
    )
    scene_gt = inout.load_scene_gt(dp_split["scene_gt_tpath"].format(scene_id=scene_id))
=======
width, height = None, None
ren = None

for scene_id in scene_ids_curr:
    tpath_keys = dataset_params.scene_tpaths_keys(p["modality"], p["sensor"], scene_id)
    scene_modality = dataset_params.get_scene_sensor_or_modality(p["modality"], scene_id)
    scene_sensor = dataset_params.get_scene_sensor_or_modality(p["sensor"], scene_id)
>>>>>>> 2fc7d178

    # Create a new renderer if image size has changed
    scene_width, scene_height = dataset_params.get_im_size(dp_split, scene_modality, scene_sensor)
    if (width, height) != (scene_width, scene_height):
        width, height = scene_width, scene_height
        misc.log(f"Creating renderer of type {p['renderer_type']}")
        ren = renderer.create_renderer(
            width, height, p["renderer_type"], mode=renderer_mode, shading="flat"
        )
        # Load object models in the new renderer.
        for obj_id in dp_model["obj_ids"]:
            misc.log(f"Loading 3D model of object {obj_id}...")
            model_path = dp_model["model_tpath"].format(obj_id=obj_id)
            model_color = None
            if not p["vis_orig_color"]:
                model_color = tuple(colors[(obj_id - 1) % len(colors)])
            ren.add_object(obj_id, model_path, surf_color=model_color)

    # Load scene info and ground-truth poses.
    scene_camera = inout.load_scene_camera(dp_split[tpath_keys["scene_camera_tpath"]].format(scene_id=scene_id))
    scene_gt = inout.load_scene_gt(dp_split[tpath_keys["scene_gt_tpath"]].format(scene_id=scene_id))
    # List of considered images.
    if scene_im_ids is not None:
        im_ids = scene_im_ids[scene_id]
    else:
        im_ids = sorted(scene_gt.keys())
    if p["im_ids"]:
        im_ids = set(im_ids).intersection(p["im_ids"])

    # Render the object models in the ground-truth poses in the selected images.
    for im_counter, im_id in enumerate(im_ids):
        if im_counter % 10 == 0:
            misc.log(
                "Visualizing GT poses - dataset: {}, scene: {}, im: {}/{}".format(
                    p["dataset"], scene_id, im_counter, len(im_ids)
                )
            )

        # Retrieve camera intrinsics.
        if p['dataset'] == 'hot3d':
            cam = pose_error_htt.create_camera_model(scene_camera[im_id])
        else:
            cam = scene_camera[im_id]["cam_K"]

        # List of considered ground-truth poses.
        gt_ids_curr = range(len(scene_gt[im_id]))
        if p["gt_ids"]:
            gt_ids_curr = set(gt_ids_curr).intersection(p["gt_ids"])

        # Collect the ground-truth poses.
        gt_poses = []
        for gt_id in gt_ids_curr:
            gt = scene_gt[im_id][gt_id]
            # skip fully occluded masks - all values are -1
            if all(val == -1 for val in gt["cam_t_m2c"]):
                continue
            gt_poses.append(
                {
                    "obj_id": gt["obj_id"],
                    "R": gt["cam_R_m2c"],
                    "t": gt["cam_t_m2c"],
                    "text_info": [
                        {
                            "name": "",
                            "val": "{}:{}".format(gt["obj_id"], gt_id),
                            "fmt": "",
                        }
                    ],
                }
            )

        # Load the color and depth images and prepare images for rendering.
        rgb = None
        if p["vis_rgb"]:
            # rgb_tpath is an alias refering to the sensor|modality image paths on which the poses are rendered
            im_tpath = tpath_keys["rgb_tpath"]
            # check for BOP classic (itodd)
            rgb_available = dataset_params.sensor_has_modality(dp_split, scene_sensor, 'rgb')
            if im_tpath == "rgb_tpath" and not rgb_available:
                im_tpath = "gray_tpath"

            rgb = inout.load_im(
                dp_split[im_tpath].format(scene_id=scene_id, im_id=im_id)
            )
            # if image is grayscale (e.g. quest3), convert it to 3 channels
            if rgb.ndim == 2:
                rgb = np.dstack([rgb, rgb, rgb])
            else:
                rgb = rgb[:,:,:3]  # should we keep this?

        depth = None
        if p["vis_depth_diff"] or (p["vis_rgb"] and p["vis_rgb_resolve_visib"]):
            depth_available = dataset_params.sensor_has_modality(dp_split, scene_sensor, "depth")
            if not depth_available:
                misc.log(f"{scene_sensor} has no depth data, skipping depth visualization")
                p["vis_depth_diff"] = False
                p["vis_rgb_resolve_visib"] = False
            else:
                depth = inout.load_depth(
                    dp_split[tpath_keys["depth_tpath"]].format(scene_id=scene_id, im_id=im_id)
                )
                depth *= scene_camera[im_id]["depth_scale"]  # Convert to [mm].

        # Path to the output RGB visualization.
        split = "{}_{}".format(p["dataset_split"], scene_sensor) if scene_sensor else p["dataset_split"] 
        vis_rgb_path = None
        if p["vis_rgb"]:
            vis_rgb_path = p["vis_rgb_tpath"].format(
                vis_path=p["vis_path"],
                dataset=p["dataset"],
                split=split,
                scene_id=scene_id,
                im_id=im_id,
            )

        # Path to the output depth difference visualization.
        vis_depth_diff_path = None
        if p["vis_depth_diff"]:
            vis_depth_diff_path = p["vis_depth_diff_tpath"].format(
                vis_path=p["vis_path"],
                dataset=p["dataset"],
                split=split,
                scene_id=scene_id,
                im_id=im_id,
            )

        # Visualization.
        visualization.vis_object_poses(
            poses=gt_poses,
            K=cam,
            renderer=ren,
            rgb=rgb,
            depth=depth,
            vis_rgb_path=vis_rgb_path,
            vis_depth_diff_path=vis_depth_diff_path,
            vis_rgb_resolve_visib=p["vis_rgb_resolve_visib"],
        )

misc.log("Done.")<|MERGE_RESOLUTION|>--- conflicted
+++ resolved
@@ -37,11 +37,7 @@
 dataset = "icbin"
 p = {
     # See dataset_params.py for options.
-<<<<<<< HEAD
     "dataset": dataset,
-=======
-    "dataset": "xyzibd",
->>>>>>> 2fc7d178
     # Dataset split. Options: 'train', 'val', 'test'.
     "dataset_split": "test",
     # Dataset split type. None = default. See dataset_params.py for options.
@@ -159,37 +155,6 @@
 renderer_mode = "+".join(renderer_modalities)
 
 
-<<<<<<< HEAD
-# Load object models.
-models = {}
-for obj_id in dp_model["obj_ids"]:
-    misc.log("Loading 3D model of object {}...".format(obj_id))
-    model_path = dp_model["model_tpath"].format(obj_id=obj_id)
-    model_color = None
-    if not p["vis_orig_color"]:
-        model_color = tuple(colors[(obj_id - 1) % len(colors)])
-    ren.add_object(obj_id, model_path, surf_color=model_color)
-
-scene_ids = dataset_params.get_present_scene_ids(dp_split)
-for scene_id in scene_ids:
-
-    save_path = p["vis_rgb_tpath"].format(
-        vis_path=p["vis_path"],
-        dataset=p["dataset"],
-        split=p["dataset_split"],
-        scene_id=scene_id,
-        im_id=0,
-    )
-    if os.path.exists(os.path.dirname(save_path)):
-        misc.log("Skipping a completed scene {}.".format(scene_id))
-        continue
-
-    # Load scene info and ground-truth poses.
-    scene_camera = inout.load_scene_camera(
-        dp_split["scene_camera_tpath"].format(scene_id=scene_id)
-    )
-    scene_gt = inout.load_scene_gt(dp_split["scene_gt_tpath"].format(scene_id=scene_id))
-=======
 width, height = None, None
 ren = None
 
@@ -197,7 +162,6 @@
     tpath_keys = dataset_params.scene_tpaths_keys(p["modality"], p["sensor"], scene_id)
     scene_modality = dataset_params.get_scene_sensor_or_modality(p["modality"], scene_id)
     scene_sensor = dataset_params.get_scene_sensor_or_modality(p["sensor"], scene_id)
->>>>>>> 2fc7d178
 
     # Create a new renderer if image size has changed
     scene_width, scene_height = dataset_params.get_im_size(dp_split, scene_modality, scene_sensor)
@@ -215,6 +179,20 @@
             if not p["vis_orig_color"]:
                 model_color = tuple(colors[(obj_id - 1) % len(colors)])
             ren.add_object(obj_id, model_path, surf_color=model_color)
+
+scene_ids = dataset_params.get_present_scene_ids(dp_split)
+for scene_id in scene_ids:
+
+    save_path = p["vis_rgb_tpath"].format(
+        vis_path=p["vis_path"],
+        dataset=p["dataset"],
+        split=p["dataset_split"],
+        scene_id=scene_id,
+        im_id=0,
+    )
+    if os.path.exists(os.path.dirname(save_path)):
+        misc.log("Skipping a completed scene {}.".format(scene_id))
+        continue
 
     # Load scene info and ground-truth poses.
     scene_camera = inout.load_scene_camera(dp_split[tpath_keys["scene_camera_tpath"]].format(scene_id=scene_id))

# Author: Tomas Hodan (hodantom@cmp.felk.cvut.cz)
# Center for Machine Perception, Czech Technical University in Prague

"""
Visualizes object models in the ground-truth poses.
The script visualize datasets in the classical BOP19 format as well as the HOT3D dataset in H3 BOP24 format.
"""

import os
import argparse
from pathlib import Path

import numpy as np

from bop_toolkit_lib import config, visualization
from bop_toolkit_lib import dataset_params
from bop_toolkit_lib import inout
from bop_toolkit_lib import misc
from bop_toolkit_lib.rendering import renderer

# Get the base name of the file without the .py extension
file_name = os.path.splitext(os.path.basename(__file__))[0]
logger = misc.get_logger(file_name)

htt_available = False
try:
    from bop_toolkit_lib import pose_error_htt
    htt_available = True
except ImportError as e:
    logger.warning("""Missing hand_tracking_toolkit dependency,
                   mandatory if you are running evaluation on HOT3d.
                   Refer to the README.md for installation instructions.
                   """)


# PARAMETERS.
################################################################################
dataset = "lmo"
dataset = "icbin"
p = {
    # See dataset_params.py for options.
<<<<<<< HEAD
    "dataset": dataset,
=======
    "dataset": "ycbv",
>>>>>>> ba33c98c
    # Dataset split. Options: 'train', 'val', 'test'.
    "dataset_split": "test",
    # Dataset split type. None = default. See dataset_params.py for options.
    "dataset_split_type": None,
    # File with a list of estimation targets used to determine the set of images
    # for which the GT poses will be visualized. The file is assumed to be stored
    # in the dataset folder. None = all images.
    'targets_filename': 'test_targets_bop19.json',
    # "targets_filename": None,  # TODO: allow this option in argparse
    # Select ID's of scenes, images and GT poses to be processed.
    # Empty list [] means that all ID's will be used.
    "scene_ids": [],
    "im_ids": [],
    "gt_ids": [],
    #########
    # Which sensor to visualize, . By default it uses the evaluation modality set
    # in dataset_params.py. Set to None for rendering PBR images or BOP core datasets.
    # Set to sensor for new BOP core sets, e.g. "photoneo".
    #########
    # Modality used to visualize ground truth, default to eval modality. Should not be "depth".
    "modality": None,
    # Sensor used to visualize ground truth, default to eval sensor.
    "sensor": None,

    # ---------------------------------------------------------------------------------
    # Next parameters apply only to dataset with aligned color and depth images.
    # ---------------------
    # Indicates whether to render RGB images.
    "vis_rgb": True,
    # Indicates whether to resolve visibility in the rendered RGB images (using
    # depth renderings). If True, only the part of object surface, which is not
    # occluded by any other modeled object, is visible. If False, RGB renderings
    # of individual objects are blended together.
    "vis_rgb_resolve_visib": True,
    # Indicates whether to save images of depth differences.
    "vis_depth_diff": True,
    # ---------------------------------------------------------------------------------

    # Whether to use the original model color.
    "vis_orig_color": True,
    # Type of the renderer (used for the VSD pose error function).
    "renderer_type": "vispy",  # Options: 'vispy', 'cpp', 'python'. 'htt' is mandatory for "hot3d" dataset.
    # Folder containing the BOP datasets.
    "datasets_path": config.datasets_path,
    # Folder for output visualisations.
    "vis_path": os.path.join(config.output_path, "vis_gt_poses"),
    # Path templates for output images.
    "vis_rgb_tpath": os.path.join(
        "{vis_path}", "{dataset}", "{split}", "{scene_id:06d}", "{im_id:06d}.jpg"
    ),
    "vis_depth_diff_tpath": os.path.join(
        "{vis_path}",
        "{dataset}",
        "{split}",
        "{scene_id:06d}",
        "{im_id:06d}_depth_diff.jpg",
    ),
}
################################################################################


parser = argparse.ArgumentParser()
parser.add_argument("--dataset", type=str, default=p["dataset"])
parser.add_argument("--dataset_split", type=str, default=p["dataset_split"])
parser.add_argument("--dataset_split_type", type=str, default=p["dataset_split_type"])
misc.add_argument_bool(parser, "vis_rgb", p["vis_rgb"])
misc.add_argument_bool(parser, "vis_rgb_resolve_visib", p["vis_rgb_resolve_visib"])
misc.add_argument_bool(parser, "vis_depth_diff", p["vis_depth_diff"])
misc.add_argument_bool(parser, "vis_orig_color", p["vis_orig_color"])
parser.add_argument("--renderer_type", type=str, default=p["renderer_type"])
parser.add_argument("--datasets_path", type=str, default=p["datasets_path"])
parser.add_argument("--vis_path", type=str, default=p["vis_path"])
args = parser.parse_args()

# might be overriden if dataset is hot3d
vis_rgb_resolve_visib = args.vis_rgb_resolve_visib
vis_depth_diff = args.vis_depth_diff

#######################
# hot3d specific checks
if args.dataset == "hot3d" and not htt_available:
    raise ImportError("Missing hand_tracking_toolkit dependency, mandatory for HOT3D dataset.")

if args.dataset == "hot3d" and args.renderer_type != "htt":
    raise ValueError("'htt' renderer_type is mandatory for HOT3D dataset.")

# hot3d does not contain depth modality, some visualizations are not available
if args.dataset in ["hot3d"]:
    vis_rgb_resolve_visib = False
    vis_depth_diff = False
#######################

# Load dataset parameters.
dp_split = dataset_params.get_split_params(
    args.datasets_path, args.dataset, args.dataset_split, args.dataset_split_type
)
if p["modality"] is None:
    p["modality"] = dp_split["eval_modality"]
assert p["modality"] != "depth", "Modality should be a color modality (not 'depth')"
if p["sensor"] is None:
    p["sensor"] = dp_split["eval_sensor"]

model_type = "eval"  # None = default.
dp_model = dataset_params.get_model_params(args.datasets_path, args.dataset, model_type)

# Load colors.
colors_path = os.path.join(os.path.dirname(visualization.__file__), "colors.json")
colors = inout.load_json(colors_path)

# Subset of images for which the ground-truth poses will be rendered.
if p["targets_filename"] is not None:
    targets = inout.load_json(
        os.path.join(dp_split["base_path"], p["targets_filename"])
    )
    scene_im_ids = {}
    for target in targets:
        scene_im_ids.setdefault(target["scene_id"], set()).add(target["im_id"])
else:
    scene_im_ids = None

# List of considered scenes.
scene_ids_curr = dp_split["scene_ids"]
if p["scene_ids"]:
    scene_ids_curr = set(scene_ids_curr).intersection(p["scene_ids"])
    if len(scene_ids_curr) == 0:
        misc.log(f"Dataset scene ids {dp_split['scene_ids']} do not overlap with chosen scene ids {p['scene_ids']}")

# Rendering mode.
renderer_modalities = []
if args.vis_rgb:
    renderer_modalities.append("rgb")
if vis_depth_diff or (args.vis_rgb and vis_rgb_resolve_visib):
    renderer_modalities.append("depth")
renderer_mode = "+".join(renderer_modalities)


width, height = None, None
ren = None

for scene_id in scene_ids_curr:

    tpath_keys = dataset_params.scene_tpaths_keys(p["modality"], p["sensor"], scene_id)
    scene_modality = dataset_params.get_scene_sensor_or_modality(p["modality"], scene_id)
    scene_sensor = dataset_params.get_scene_sensor_or_modality(p["sensor"], scene_id)

    # Create a new renderer if image size has changed
    scene_width, scene_height = dataset_params.get_im_size(dp_split, scene_modality, scene_sensor)
    if (width, height) != (scene_width, scene_height):
        width, height = scene_width, scene_height
        misc.log(f"Creating renderer of type {args.renderer_type}")
        ren = renderer.create_renderer(
            width, height, args.renderer_type, mode=renderer_mode, shading="flat"
        )
        # Load object models in the new renderer.
        for obj_id in dp_model["obj_ids"]:
            misc.log(f"Loading 3D model of object {obj_id}...")
            model_path = dp_model["model_tpath"].format(obj_id=obj_id)
            model_color = None
            if not args.vis_orig_color:
                model_color = tuple(colors[(obj_id - 1) % len(colors)])
            ren.add_object(obj_id, model_path, surf_color=model_color)

scene_ids = dataset_params.get_present_scene_ids(dp_split)
for scene_id in scene_ids:

    save_path = p["vis_rgb_tpath"].format(
        vis_path=p["vis_path"],
        dataset=p["dataset"],
        split=p["dataset_split"],
        scene_id=scene_id,
        im_id=0,
    )
    if os.path.exists(os.path.dirname(save_path)):
        misc.log("Skipping a completed scene {}.".format(scene_id))
        continue

    # Load scene info and ground-truth poses.
    scene_camera = inout.load_scene_camera(dp_split[tpath_keys["scene_camera_tpath"]].format(scene_id=scene_id))
    scene_gt = inout.load_scene_gt(dp_split[tpath_keys["scene_gt_tpath"]].format(scene_id=scene_id))
    # List of considered images.
    if scene_im_ids is not None:
        im_ids = scene_im_ids[scene_id]
    else:
        im_ids = sorted(scene_gt.keys())
    if p["im_ids"]:
        im_ids = set(im_ids).intersection(p["im_ids"])

    # Render the object models in the ground-truth poses in the selected images.
    for im_counter, im_id in enumerate(im_ids):
        if im_counter % 10 == 0:
            misc.log(
                "Visualizing GT poses - dataset: {}, scene: {}, im: {}/{}".format(
                    args.dataset, scene_id, im_counter, len(im_ids)
                )
            )

        # Retrieve camera intrinsics.
        if p['dataset'] == 'hot3d':
            cam = pose_error_htt.create_camera_model(scene_camera[im_id])
        else:
            cam = scene_camera[im_id]["cam_K"]

        # List of considered ground-truth poses.
        gt_ids_curr = range(len(scene_gt[im_id]))
        if p["gt_ids"]:
            gt_ids_curr = set(gt_ids_curr).intersection(p["gt_ids"])

        # Collect the ground-truth poses.
        gt_poses = []
        for gt_id in gt_ids_curr:
            gt = scene_gt[im_id][gt_id]
            # skip fully occluded masks - all values are -1
            if all(val == -1 for val in gt["cam_t_m2c"]):
                continue
            gt_poses.append(
                {
                    "obj_id": gt["obj_id"],
                    "R": gt["cam_R_m2c"],
                    "t": gt["cam_t_m2c"],
                    "text_info": [
                        {
                            "name": "",
                            "val": "{}:{}".format(gt["obj_id"], gt_id),
                            "fmt": "",
                        }
                    ],
                }
            )

        # Load the color and depth images and prepare images for rendering.
        rgb = None
        if args.vis_rgb:
            # rgb_tpath is an alias refering to the sensor|modality image paths on which the poses are rendered
            im_tpath = tpath_keys["rgb_tpath"]
            # check for BOP classic (itodd)
            rgb_available = dataset_params.sensor_has_modality(dp_split, scene_sensor, 'rgb')
            if im_tpath == "rgb_tpath" and not rgb_available:
                im_tpath = "gray_tpath"

            rgb = inout.load_im(
                dp_split[im_tpath].format(scene_id=scene_id, im_id=im_id)
            )
            # if image is grayscale (e.g. quest3), convert it to 3 channels
            if rgb.ndim == 2:
                rgb = np.dstack([rgb, rgb, rgb])
            else:
                rgb = rgb[:,:,:3]  # should we keep this?

        depth = None
        if vis_depth_diff or (args.vis_rgb and vis_rgb_resolve_visib):
            depth_available = dataset_params.sensor_has_modality(dp_split, scene_sensor, "depth")
            if not depth_available:
                misc.log(f"{scene_sensor} has no depth data, skipping depth visualization")
                vis_depth_diff = False
                vis_rgb_resolve_visib = False
            else:
                depth = inout.load_depth(
                    dp_split[tpath_keys["depth_tpath"]].format(scene_id=scene_id, im_id=im_id)
                )
                depth *= scene_camera[im_id]["depth_scale"]  # Convert to [mm].

        # Path to the output RGB visualization.
        split = "{}_{}".format(args.dataset_split, scene_sensor) if scene_sensor else args.dataset_split 
        vis_rgb_path = None
        if args.vis_rgb:
            vis_rgb_path = p["vis_rgb_tpath"].format(
                vis_path=args.vis_path,
                dataset=args.dataset,
                split=split,
                scene_id=scene_id,
                im_id=im_id,
            )

        # Path to the output depth difference visualization.
        vis_depth_diff_path = None
        if vis_depth_diff:
            vis_depth_diff_path = p["vis_depth_diff_tpath"].format(
                vis_path=args.vis_path,
                dataset=args.dataset,
                split=split,
                scene_id=scene_id,
                im_id=im_id,
            )

        # Visualization.
        visualization.vis_object_poses(
            poses=gt_poses,
            K=cam,
            renderer=ren,
            rgb=rgb,
            depth=depth,
            vis_rgb_path=vis_rgb_path,
            vis_depth_diff_path=vis_depth_diff_path,
            vis_rgb_resolve_visib=vis_rgb_resolve_visib,
        )
    if args.vis_rgb:
        vis_scene_folder = Path(vis_rgb_path).parent
        print(f"Scene {scene_id} visualizations saved in {vis_scene_folder}")
    elif vis_depth_diff:
        vis_scene_folder = Path(vis_depth_diff_path).parent
        print(f"Scene {scene_id} visualizations saved in {vis_scene_folder}")
misc.log("Done.")<|MERGE_RESOLUTION|>--- conflicted
+++ resolved
@@ -39,11 +39,7 @@
 dataset = "icbin"
 p = {
     # See dataset_params.py for options.
-<<<<<<< HEAD
-    "dataset": dataset,
-=======
     "dataset": "ycbv",
->>>>>>> ba33c98c
     # Dataset split. Options: 'train', 'val', 'test'.
     "dataset_split": "test",
     # Dataset split type. None = default. See dataset_params.py for options.

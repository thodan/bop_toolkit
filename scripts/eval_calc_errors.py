--- conflicted
+++ resolved
@@ -217,10 +217,6 @@
         os.path.join(dp_split["base_path"], p["targets_filename"])
     )
 
-    # convert 24 targets to 19 targets 
-    if "obj_id" not in targets[0]:
-        targets = inout.targets_24to19(targets, dp_split, eval_modality)
-
     # Organize the targets by scene, image and object.
     logger.info("Organizing estimation targets...")
     # targets_org : {"scene_id": {"im_id": {5: {"im_id": 3, "inst_count": 1, "obj_id": 3, "scene_id": 48}}}}
@@ -295,22 +291,18 @@
                 depth_im = inout.load_depth(depth_path)
                 depth_im *= scene_camera[im_id]["depth_scale"]  # Convert to [mm].
 
-<<<<<<< HEAD
-            for obj_id, im_target in im_targets.items():
-=======
             # Create im_targets directly from scene_gt and scene_gt_info.
             im_gt = scene_gt[im_id]
             im_gt_info = scene_gt_info[im_id]
             im_targets = inout.get_im_targets(im_gt=im_gt, im_gt_info=im_gt_info, visib_gt_min=p["visib_gt_min"], eval_mode=p["eval_mode"])
 
             for obj_id, target in im_targets.items():
->>>>>>> 5bd264e2
                 # The required number of top estimated poses.
                 if p["n_top"] == 0:  # All estimates are considered.
                     n_top_curr = None
                 elif p["n_top"] == -1:  # Given by the number of GT poses.
                     # n_top_curr = sum([gt['obj_id'] == obj_id for gt in scene_gt[im_id]])
-                    n_top_curr = im_target["inst_count"]
+                    n_top_curr = target["inst_count"]
                 else:
                     n_top_curr = p["n_top"]
 

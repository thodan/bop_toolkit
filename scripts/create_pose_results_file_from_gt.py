--- conflicted
+++ resolved
@@ -22,11 +22,7 @@
     # Out perfect result file name 
     "results_name": 'gt-results',    
     # Predefined test targets 
-<<<<<<< HEAD
     "targets_filename": "test_targets_bop19.json",    
-=======
-    "targets_filename": "test_targets_bop24.json",
->>>>>>> d67a221f
     # Folder with results to be evaluated.
     "results_path": config.results_path,
     # Folder containing the BOP datasets.
@@ -80,29 +76,6 @@
 for scene_id in targets_org:
     tpath_keys = dataset_params.scene_tpaths_keys(dp_split["eval_modality"], dp_split["eval_sensor"], scene_id)
 
-<<<<<<< HEAD
-for target in targets:
-    scene_id, im_id = target["scene_id"], target["im_id"] 
-
-    tpath_keys = dataset_params.scene_tpaths_keys(dp_split["eval_modality"], scene_id)
-
-    if scene_id not in scene_gts:
-        scene_gts[scene_id] = inout.load_scene_gt(
-            dp_split[tpath_keys["scene_gt_tpath"]].format(scene_id=scene_id)
-        )
-        scene_gts_info[scene_id] = inout.load_scene_gt(
-            dp_split[tpath_keys["scene_gt_info_tpath"]].format(scene_id=scene_id)
-        )
-
-    img_gt = scene_gts[scene_id][im_id]
-    img_gt_info = scene_gts_info[scene_id][im_id]
-    
-    if "obj_id" not in target:
-        target = inout.get_im_targets(img_gt, img_gt_info, p["visib_gt_min"], p["eval_mode"])
-
-    for obj_gt in img_gt:
-        if obj_gt["obj_id"] == target["obj_id"]:
-=======
     scene_gt_path = dp_split[tpath_keys["scene_gt_tpath"]].format(scene_id=scene_id)
     scene_gt_info_path = dp_split[tpath_keys["scene_gt_info_tpath"]].format(scene_id=scene_id)
     scene_gt = inout.load_scene_gt(scene_gt_path)
@@ -112,8 +85,8 @@
         img_gt = scene_gt[im_id]
         img_gt_info = scene_gt_info[im_id]
 
-        for obj_gt in img_gt:
->>>>>>> d67a221f
+    for obj_gt in img_gt:
+        if obj_gt["obj_id"] == target["obj_id"]:
             result = {
                 "scene_id": int(scene_id),
                 "im_id": int(im_id),
@@ -128,4 +101,4 @@
 result_filename = f"{p['results_name']}_{p['dataset']}-{p['split']}_pose.csv"
 results_path = os.path.join(p["results_path"], result_filename)
 inout.save_bop_results(results_path, results)
-misc.log(f"Saved {results_path}")+print('Saved ', results_path)